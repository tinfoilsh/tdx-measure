use anyhow::{Context, Result, anyhow};
use clap::Parser;
use tdx_measure::{Machine, ImageConfig};
use fs_err as fs;
use std::path::{Path, PathBuf};

mod transcript;
use transcript::generate_transcript;

#[derive(Parser)]
#[command(author, version, about, long_about = None)]
struct Cli {
    /// Path to metadata json file
    metadata: PathBuf,

    /// Enable two-pass add pages
    #[arg(long)]
    two_pass_add_pages: bool,

    /// Enable direct boot (overrides JSON configuration)
    #[arg(long)]
    direct_boot: Option<bool>,

    /// Output JSON
    #[arg(long)]
    json: bool,

    /// Output JSON to file
    #[arg(long)]
    json_file: Option<PathBuf>,

    /// Compute MRTD and RTMR0 only
    #[arg(long)]
    platform_only: bool,

<<<<<<< HEAD
    /// Generate a human-readable transcript of all metadata files and write to the specified file
    #[arg(long)]
    transcript: Option<PathBuf>,
=======
    /// Compute RTMR1 and RTMR2 only
    #[arg(long)]
    runtime_only: bool,
>>>>>>> 0c16e636
}

/// Helper struct to resolve and store file paths
pub struct PathResolver {
    pub paths: PathStorage,
}

<<<<<<< HEAD
pub struct PathStorage {
    pub firmware: String,
    pub cmdline: String,
    pub acpi_tables: String,
    pub rsdp: String,
    pub table_loader: String,
    pub boot_order: String,
    pub boot_0000: String,
    pub boot_0001: String,
    pub boot_0006: String,
    pub boot_0007: String,
=======
struct PathStorage {    
    cpu_count: u8,
    memory_size: u64,
    firmware: String,
    cmdline: String,
    acpi_tables: String,
    rsdp: String,
    table_loader: String,
    boot_order: String,
    path_boot_xxxx: String,
>>>>>>> 0c16e636
    // Direct boot specific
    pub kernel: Option<String>,
    pub initrd: Option<String>,
    // Indirect boot specific
    pub qcow2: Option<String>,
    pub mok_list: Option<String>,
    pub mok_list_trusted: Option<String>,
    pub mok_list_x: Option<String>,
    pub sbat_level: Option<String>,
}

impl PathResolver {
<<<<<<< HEAD
    pub fn new(metadata_path: &Path, image_config: &ImageConfig) -> Result<Self> {
=======
    fn new(metadata_path: &Path, image_config: &ImageConfig, require_boot_config: bool) -> Result<Self> {
>>>>>>> 0c16e636
        let parent_dir = metadata_path.parent().unwrap_or(".".as_ref());
        
        // Handle optional boot_config
        let paths = if let Some(boot_config) = &image_config.boot_config {
            PathStorage {
                cpu_count: boot_config.cpus,
                memory_size: image_config.memory_size()?,
                firmware: parent_dir.join(&boot_config.bios).display().to_string(),
                cmdline: image_config.cmdline().to_string(),
                acpi_tables: parent_dir.join(&boot_config.acpi_tables).display().to_string(),
                rsdp: parent_dir.join(&boot_config.rsdp).display().to_string(),
                table_loader: parent_dir.join(&boot_config.table_loader).display().to_string(),
                boot_order: parent_dir.join(&boot_config.boot_order).display().to_string(),
                path_boot_xxxx: parent_dir.join(&boot_config.path_boot_xxxx).display().to_string(),
                kernel: image_config.direct_boot().map(|d| parent_dir.join(&d.kernel).display().to_string()),
                initrd: image_config.direct_boot().map(|d| parent_dir.join(&d.initrd).display().to_string()),
                qcow2: image_config.indirect_boot().map(|i| parent_dir.join(&i.qcow2).display().to_string()),
                mok_list: image_config.indirect_boot().map(|i| parent_dir.join(&i.mok_list).display().to_string()),
                mok_list_trusted: image_config.indirect_boot().map(|i| parent_dir.join(&i.mok_list_trusted).display().to_string()),
                mok_list_x: image_config.indirect_boot().map(|i| parent_dir.join(&i.mok_list_x).display().to_string()),
                sbat_level: image_config.indirect_boot().map(|i| parent_dir.join(&i.sbat_level).display().to_string()),
            }
        } else {
            // When boot_config is None (runtime-only mode), provide empty strings for platform fields
            if require_boot_config {
                return Err(anyhow!("Boot info is required but not provided in the configuration"));
            }
            PathStorage {
                cpu_count: 0,
                memory_size: 0,
                firmware: String::new(),
                cmdline: image_config.cmdline().to_string(),
                acpi_tables: String::new(),
                rsdp: String::new(),
                table_loader: String::new(),
                boot_order: String::new(),
                path_boot_xxxx: String::new(),
                kernel: image_config.direct_boot().map(|d| parent_dir.join(&d.kernel).display().to_string()),
                initrd: image_config.direct_boot().map(|d| parent_dir.join(&d.initrd).display().to_string()),
                qcow2: image_config.indirect_boot().map(|i| parent_dir.join(&i.qcow2).display().to_string()),
                mok_list: image_config.indirect_boot().map(|i| parent_dir.join(&i.mok_list).display().to_string()),
                mok_list_trusted: image_config.indirect_boot().map(|i| parent_dir.join(&i.mok_list_trusted).display().to_string()),
                mok_list_x: image_config.indirect_boot().map(|i| parent_dir.join(&i.mok_list_x).display().to_string()),
                sbat_level: image_config.indirect_boot().map(|i| parent_dir.join(&i.sbat_level).display().to_string()),
            }
        };
        
        Ok(Self { paths })
    }
    
    fn build_machine(&self, config: &Cli, direct_boot: bool) -> Machine {
        Machine::builder()
            .cpu_count(self.paths.cpu_count)
            .memory_size(self.paths.memory_size)
            .firmware(&self.paths.firmware)
            .kernel_cmdline(&self.paths.cmdline)
            .acpi_tables(&self.paths.acpi_tables)
            .rsdp(&self.paths.rsdp)
            .table_loader(&self.paths.table_loader)
            .boot_order(&self.paths.boot_order)
            .path_boot_xxxx(&self.paths.path_boot_xxxx)
            .kernel(self.paths.kernel.as_deref().unwrap_or(""))
            .initrd(self.paths.initrd.as_deref().unwrap_or(""))
            .qcow2(self.paths.qcow2.as_deref().unwrap_or(""))
            .mok_list(self.paths.mok_list.as_deref().unwrap_or(""))
            .mok_list_trusted(self.paths.mok_list_trusted.as_deref().unwrap_or(""))
            .mok_list_x(self.paths.mok_list_x.as_deref().unwrap_or(""))
            .sbat_level(self.paths.sbat_level.as_deref().unwrap_or(""))
            .two_pass_add_pages(config.two_pass_add_pages)
            .direct_boot(direct_boot)
            .build()
    }
}

fn process_measurements(config: &Cli, image_config: &ImageConfig) -> Result<()> {
    // Validate the configuration
    image_config.validate()
        .map_err(|e| anyhow!("Invalid image configuration: {}", e))?;

    let mut direct_boot = true; // Direct boot by default
    if !config.platform_only { // If platform only, skip boot mode validation
        // Determine boot mode: CLI flag overrides JSON configuration
        direct_boot = config.direct_boot.unwrap_or(image_config.is_direct_boot());
        
        // Validate boot mode configuration
        match (direct_boot, image_config.direct_boot(), image_config.indirect_boot()) {
            (true, None, _) => return Err(anyhow!("Direct boot mode specified but no direct boot configuration found in JSON")),
            (false, _, None) => return Err(anyhow!("Indirect boot mode specified but no indirect boot configuration found in JSON")),
            _ => {}
        }
    }
    
    // Build machine
    let path_resolver = PathResolver::new(&config.metadata, image_config, !config.runtime_only)?;
    let machine = path_resolver.build_machine(config, direct_boot);
    
    // Measure
    let measurements = if config.platform_only {
        machine.measure_platform().context("Failed to measure platform")?
    } else if config.runtime_only {
        machine.measure_runtime().context("Failed to measure runtime")?
    } else {
        machine.measure().context("Failed to measure machine configuration")?
    };
    
    // Output results
    output_measurements(config, &measurements)?;
    
    Ok(())
}

fn output_measurements(config: &Cli, measurements: &tdx_measure::TdxMeasurements) -> Result<()> {
    let json_output = serde_json::to_string_pretty(measurements).unwrap();
    
    if config.json {
        println!("{}", json_output);
    } else {
        println!("Machine measurements:");
        println!("MRTD: {}", hex::encode(&measurements.mrtd));
        println!("RTMR0: {}", hex::encode(&measurements.rtmr0));
        println!("RTMR1: {}", hex::encode(&measurements.rtmr1));
        println!("RTMR2: {}", hex::encode(&measurements.rtmr2));
    }
    
    if let Some(ref json_file) = config.json_file {
        fs::write(json_file, json_output)
            .context("Failed to write measurements to file")?;
    }
    
    Ok(())
}

fn main() -> Result<()> {
    tracing_subscriber::fmt::init();

    let cli = Cli::parse();
    let metadata = fs::read_to_string(&cli.metadata)
        .context("Failed to read image metadata")?;
    let image_config: ImageConfig = serde_json::from_str(&metadata)
        .context("Failed to parse image metadata")?;
    
    // Handle transcript mode
    if let Some(ref transcript_file) = cli.transcript {
        return generate_transcript(transcript_file, &image_config, &cli.metadata);
    }
    
    process_measurements(&cli, &image_config)?;

    Ok(())
}<|MERGE_RESOLUTION|>--- conflicted
+++ resolved
@@ -33,15 +33,13 @@
     #[arg(long)]
     platform_only: bool,
 
-<<<<<<< HEAD
     /// Generate a human-readable transcript of all metadata files and write to the specified file
     #[arg(long)]
     transcript: Option<PathBuf>,
-=======
+    
     /// Compute RTMR1 and RTMR2 only
     #[arg(long)]
     runtime_only: bool,
->>>>>>> 0c16e636
 }
 
 /// Helper struct to resolve and store file paths
@@ -49,19 +47,6 @@
     pub paths: PathStorage,
 }
 
-<<<<<<< HEAD
-pub struct PathStorage {
-    pub firmware: String,
-    pub cmdline: String,
-    pub acpi_tables: String,
-    pub rsdp: String,
-    pub table_loader: String,
-    pub boot_order: String,
-    pub boot_0000: String,
-    pub boot_0001: String,
-    pub boot_0006: String,
-    pub boot_0007: String,
-=======
 struct PathStorage {    
     cpu_count: u8,
     memory_size: u64,
@@ -72,7 +57,6 @@
     table_loader: String,
     boot_order: String,
     path_boot_xxxx: String,
->>>>>>> 0c16e636
     // Direct boot specific
     pub kernel: Option<String>,
     pub initrd: Option<String>,
@@ -85,11 +69,7 @@
 }
 
 impl PathResolver {
-<<<<<<< HEAD
-    pub fn new(metadata_path: &Path, image_config: &ImageConfig) -> Result<Self> {
-=======
     fn new(metadata_path: &Path, image_config: &ImageConfig, require_boot_config: bool) -> Result<Self> {
->>>>>>> 0c16e636
         let parent_dir = metadata_path.parent().unwrap_or(".".as_ref());
         
         // Handle optional boot_config
